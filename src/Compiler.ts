/*
Fractive: A hypertext authoring tool -- https://github.com/invicticide/fractive
Copyright (C) 2017 Josh Sutphin

This program is free software: you can redistribute it and/or modify
it under the terms of the GNU Affero General Public License as published
by the Free Software Foundation, either version 3 of the License, or
(at your option) any later version.

This program is distributed in the hope that it will be useful,
but WITHOUT ANY WARRANTY; without even the implied warranty of
MERCHANTABILITY or FITNESS FOR A PARTICULAR PURPOSE.  See the
GNU Affero General Public License for more details.

You should have received a copy of the GNU Affero General Public License
along with this program.  If not, see <http://www.gnu.org/licenses/>.
*/

/**
 * Compiles fractive source projects into a playable distribution.
 */

import * as fs from "fs";
import * as path from "path";

// Set up the Markdown parser and renderer
import * as commonmark from "commonmark";
const markdownReader = new commonmark.Parser({smart: false});
const markdownWriter = new commonmark.HtmlRenderer({softbreak: "<br/>"});

// Minification
import * as minifier from "html-minifier";

let nextInlineID : number = 0;

export namespace Compiler
{
	/**
	 * Inserts the given story text (html) and scripts (javascript) into an html template, and
	 * returns the complete resulting html file contents
	 * @param templateFile The file path of the template file to use
	 * @param html The html-formatted story text to insert into the template
	 * @param javascript The javascript story scripts to insert into the template
	 * @return The complete resulting html file contents
	 */
	function ApplyTemplate(templateFile : string, html : string, javascript : string, unbundledScripts : Array<string>) : string
	{
		if(!fs.existsSync(templateFile))
		{
			console.log(`Template file not found: "${templateFile}"`);
			process.exit(1);
		}
		if(!fs.lstatSync(templateFile).isFile())
		{
			console.log(`Template "${templateFile}" is not a file`);
			process.exit(1);
		}

		let template : string = fs.readFileSync(templateFile, "utf8"); // Base template

		// String together all the <script> tags we need
		let scriptSection : string = "<script>";
		scriptSection += "var exports = {};";	// This object holds all the TypeScript exports which are callable by story scripts
		scriptSection += `${javascript}`;		// Insert all bundled scripts, including Core.js
		scriptSection += "</script>";

		// Sort unbundled scripts alphabetically to allow managing dependencies
		unbundledScripts.sort();
		for(let i = 0; i < unbundledScripts.length; i++)
		{ 
			scriptSection += `<script src="${path.basename(unbundledScripts[i])}"></script>`;
		}

		template = template.split("<!--{script}-->").join(scriptSection);

		template = template.split("<!--{story}-->").join(html); // Insert html-formatted story text
		template += "<script>Core.GotoSection(\"Start\");</script>"; // Auto-start at the "Start" section

		return minifier.minify(template, {
			collapseWhitespace: true,
			minifyCSS: true,
			minifyJS: true,
			removeAttributeQuotes: true,
			removeComments: true,
			removeEmptyAttributes: true,
			removeEmptyElements: false, // The history and currentSection divs are empty; don't remove them!
			removeRedundantAttributes: true
		});
	}

	/**
	 * Compile all source files in the given path into a single playable html file
	 * @param directory The path to search for source files to compile
     * @param outputDirectory The directory in which to place the output index.html
 	 * @param templateFile The file path of the template file to use
	 * @param bundleJavascript If true, embed story scripts in the output html; otherwise, deploy them separately alongside it
	 */
	export function Compile(directory : string, outputDirectory : string, templateFile : string, bundleJavascript : boolean) : void
	{
		if(!fs.existsSync(directory))
		{
			console.log(`Directory not found: "${directory}"`);
			process.exit(1);
		}
		if(!fs.lstatSync(directory).isDirectory())
		{
			console.log(`${directory} is not a directory`);
			process.exit(1);
		}

		// Create a `dist` output subdirectory at the source path, or clean it if it already exists
		let outputDirectory : string = path.resolve(directory, "dist/");
		if(!fs.existsSync(outputDirectory))
		{
			fs.mkdirSync(outputDirectory);
		}
		else
		{
			let files : Array<string> = fs.readdirSync(outputDirectory, "utf8");
			for(let i = 0; i < files.length; i++)
			{
				let unlinkPath : string = path.resolve(outputDirectory, files[i]);
				fs.unlinkSync(unlinkPath);
			}
		}

		// Find all the files that are eligible for compilation
		let targets = GatherTargetFiles(directory);

		// Compile all the Markdown files
		console.log("Processing story text...");
		let errorCount : number = 0;
		let html : string = "";
		for(let i = 0; i < targets.markdownFiles.length; i++)
		{
			console.log(`  ${targets.markdownFiles}`);
			var rendered = RenderFile(targets.markdownFiles[i]);
			if(rendered === null) { errorCount++; }
			else { html += `<!-- ${targets.markdownFiles[i]} -->\n${rendered}\n`; }
		}
		if(errorCount > 0) { process.exit(1); }

		// Import all the Javascript files
		console.log("Processing scripts...");
		let javascript = ImportFile(path.resolve(__dirname, "Core.js"));
		let unbundledScripts : Array<string> = [];
		if(bundleJavascript)
		{
			// If bundling the Javascript files, import them
			for(let i = 0; i < targets.javascriptFiles.length; i++)
			{
				console.log(`  [bundle] ${targets.javascriptFiles[i]}`);
				javascript += `// ${targets.javascriptFiles[i]}\n${ImportFile(targets.javascriptFiles[i])}\n`;
			}
		}
		else
		{
			// If NOT bundling the Javascript files, strip them of the directory, and pass their paths onward
			for(let i = 0; i < targets.javascriptFiles.length; i++)
			{
				console.log(`  [copy] ${targets.javascriptFiles[i]}`);
				unbundledScripts.push(targets.javascriptFiles[i]);
			}
		}
		
		// Wrap our compiled html with a page template
		console.log(`Applying template...\n  ${templateFile}`);
		html = ApplyTemplate(templateFile, html, javascript, unbundledScripts);
<<<<<<< HEAD

        // Make sure the output directory exists
        if (!fs.existsSync(outputDirectory))
        {
            fs.mkdirSync(outputDirectory);
        }
		// Write the final compiled file to disk
		console.log("Writing output file...");
		fs.writeFileSync(`${outputDirectory}/index.html`, html, "utf8");
		
		console.log(`Build complete! Your story was published to ${outputDirectory}/index.html!\n`);
=======
		
		// Write the final compiled file(s) to disk
		console.log("Writing output files...");
		let indexPath : string = path.resolve(outputDirectory, "index.html");
		console.log(`  ${indexPath}`);
		fs.writeFileSync(path.resolve(outputDirectory, "index.html"), html, "utf8");
		for(let i = 0; i < unbundledScripts.length; i++)
		{
			console.log(`  ${unbundledScripts[i]}`);
			fs.copyFileSync(targets.javascriptFiles[i], path.resolve(outputDirectory, path.basename(targets.javascriptFiles[i])));
		}
>>>>>>> c19b17bd
	}

	/**
	 * Returns a list of all target files (md/js) in the given directory and its subdirectories
	 * @param directory The directory to search
	 * @return An object { markdownFiles : Array<string>, javascriptFiles : Array<string> }
	 */
	function GatherTargetFiles(directory : string)
	{
		let markdownFiles : Array<string> = [];
		let javascriptFiles : Array<string> = [];

		let files : Array<string> = fs.readdirSync(directory, "utf8");
		for(let i = 0; i < files.length; i++)
		{
			var filePath : string = path.resolve(directory, files[i]);
			if(!fs.existsSync(filePath)) { continue; }

			var stat = fs.lstatSync(filePath);
			if(stat.isFile())
			{
				switch(path.extname(files[i]))
				{
					case ".md": { markdownFiles.push(filePath); break; }
					case ".js": { javascriptFiles.push(filePath); break; }
				}
			}
			else if(stat.isDirectory())
			{
				// Search recursively for source files
				let childFiles = GatherTargetFiles(filePath);
				markdownFiles = markdownFiles.concat(childFiles.markdownFiles);
				javascriptFiles = javascriptFiles.concat(childFiles.javascriptFiles);
			}
		}
		
		return { markdownFiles : markdownFiles, javascriptFiles : javascriptFiles };
	}

	/**
	 * Retrieves the text in between <a></a> tags for a CommonMark AST link node
	 * @param node The AST link node whose label you want to retrieve
	 * @return The link label (as rendered html), or null on error. If no error but the <a></a> tags are empty, returns an empty string instead of null.
	 */
	function GetLinkText(node) : string
	{
		if(node.type !== "link")
		{
			console.log(`GetLinkText received a node of type ${node.type}, which is illegal and will be skipped`);
			return null;
		}

		// Render the link node and then strip the <a></a> tags from it, leaving just the contents.
		// We do this to ensure that any formatting embedded inside the <a></a> tags is preserved.
		let html : string = markdownWriter.render(node);
		for(let i = 0; i < html.length; i++)
		{
			if(html[i] === ">")
			{
				html = html.substring(i + 1, html.length - 4);
				break;
			}
		}
		return html;
	}

	/**
	 * Reads and returns the raw contents of a file
	 * @param filepath The path and filename of the file to import
	 * @return The text contents of the file, or null on error
	 */
	function ImportFile(filepath : string) : string
	{
		if(!fs.existsSync(filepath))
		{
			console.log(`File not found: "${filepath}"`);
			process.exit(1);
		}
		if(!fs.lstatSync(filepath).isFile())
		{
			console.log(`"${filepath} is not a file`);
			process.exit(1);
		}
		return fs.readFileSync(filepath, "utf8");
	}

	/**
	 * Log a consistently-formatted parse error including the line/character number where the error occurred.
	 * @param text The error message to display.
	 * @param lineNumber The line where the error occurred.
	 * @param characterNumber The character within the line where the error occurred.
	 */
	function LogParseError(text : string, filePath : string, lineNumber : number, characterNumber : number)
	{
		console.error(`${filePath} (${lineNumber},${characterNumber}): ${text}`);
	}

	/**
	 * Renders the given Markdown file to HTML
	 * @param filepath The path and filename of the Markdown file to render
	 * @return The rendered HTML, or null on error
	 */
	function RenderFile(filepath : string) : string
	{
		// Read the file contents
		if(!fs.existsSync(filepath))
		{
			console.log("File not found: " + filepath);
			process.exit(1);
		}
		let text : string = fs.readFileSync(filepath, "utf8");

		// Set up parsing state
		let braceCount : number = 0;
		let sectionName : string = "";
		let sectionBody : string = "";
		let lineNumber : number = 1;
		let characterNumber : number = 1;

		// This will hold our compiled html
		let html = "";

		// Parse the file contents
		for(let i = 0; i < text.length; i++)
		{
			if(text[i] === "{")
			{
				if(braceCount === 0 && text[i + 1] === "{")
				{
					i++;
					braceCount += 2;

					// We're starting a new section, so process the one we've just finished parsing
					if(sectionName.length > 0 && sectionBody.length > 0)
					{
						html += RenderSection(sectionName, sectionBody);
					}

					// Start the new section
					sectionName = "";
					sectionBody = "";
				}
				else if(braceCount > 0)
				{
					LogParseError("Unexpected { in macro declaration", filepath, lineNumber, characterNumber);
					return null;
				}
				else
				{
					if(sectionName.length > 0) { sectionBody += text[i]; }
					braceCount++;					
				}
			}
			else if(text[i] === "}")
			{
				if(braceCount === 2 && text[i + 1] === "}")
				{
					i++;
					braceCount -= 2;
				}
				else if(braceCount === 1)
				{
					if(sectionName.length > 0) { sectionBody += text[i]; }
					braceCount--;
				}
				else if(braceCount === 0)
				{
					LogParseError("Unmatched }", filepath, lineNumber, characterNumber);
					return null;
				}
			}
			else if(text[i] === "\n" || text[i] === "\t" || text[i] === " ")
			{
				if(braceCount > 0)
				{
					LogParseError("Illegal whitespace in macro declaration", filepath, lineNumber, characterNumber);
					return null;
				}
				else if(sectionName.length > 0) { sectionBody += text[i]; }
			}
			else if(braceCount === 2) { sectionName += text[i]; }
			else if(sectionName.length > 0) { sectionBody += text[i]; }

			// Handle line breaks
			if(text[i] === "\n")
			{
				lineNumber++;
				characterNumber = 1;
			}
			else { characterNumber++; }
		}

		// Make sure we render the last section in the source text! It gets skipped because section rendering
		// is triggered by the parser finding the start of a new section.
		if(sectionName.length > 0 && sectionBody.length > 0)
		{
			html += RenderSection(sectionName, sectionBody);
		}

		return html;
	}

	/**
	 * Renders the given Markdown text section into HTML
	 * @param name The section name as defined by a {{SectionName}} macro
	 * @param body The Markdown-formatted section body
	 * @return The rendered HTML, or null on error
	 */
	function RenderSection(name : string, body : string) : string
	{
		let ast = markdownReader.parse(body); // Returns an Abstract Syntax Tree (AST)

		// Custom AST manipulation before rendering. Rewrite <a> tags to call into js onclick to transition
		// to a new passage for {@Passage} macros, or call a function for {#Function} macros.
		let walker = ast.walker();
		var event, node;
		while((event = walker.next()))
		{
			node = event.node;

			if(node.type !== "link") { continue; }
			if(event.entering) { continue; }

			let url : string = node.destination;
			url = url.replace("%7B", "{").replace("%7D", "}");
			
			if(url[0] !== "{") { continue; }

			if(url[url.length - 1] !== "}")
			{
				console.log(`Link destination ${url} is missing its closing brace`);
				return null;
			}

			// Tokenize the url, stripping the braces in the process. Result should look like
			// "{@SectionName:inline}" => [ "@SectionName", "inline" ]
			let tokens : Array<string> = url.substring(1, url.length - 1).split(":");
			url = tokens[0];
			let modifier : string = (tokens.length > 1 ? tokens[1] : "");
			switch(modifier)
			{
				case "inline":
				{
					// Prepending _ to the id makes this :inline macro disabled by default. It gets enabled when it's moved
					// into the __currentSection div.
					RewriteLinkNode(node, [{ attr: "replace-with", value: url }], GetLinkText(node), `_inline-${nextInlineID++}`);					
					break;
				}
				default:
				{
					switch(url[0])
					{
						case "@": // Section link: navigate to the section
						{
							RewriteLinkNode(node, [ { attr: "goto-section", value: url.substring(1) } ], GetLinkText(node), null);
							break;
						}
						case "#": // Function link: call the function
						{
							RewriteLinkNode(node, [{ attr: "call-function", value: url.substring(1) }], GetLinkText(node), null);
							break;
						}
						case "$": // Variable link: behavior undefined
						{
							console.log(`Link destination ${url} is a variable macro, which is not supported`);
							return null;
						}
						default: // Unknown macro
						{
							console.log(`Link destination ${url} is an unrecognized macro`);
							return null;
						}
					}
					break;
				}
			}
		}

		// Render the final section html and wrap it in a section <div>
		let result = markdownWriter.render(ast);
		return `<div id="${name}" class="section" hidden="true">${result}</div>\n`;
	}

	/**
	 * Rewrites a link node (from a CommonMark AST) applying the data attributes in dataAttrs appropriately.
	 * This function modifies the AST in-place by replacing the link node with an html_inline node that
	 * explicitly formats the rewritten <a> tag.
	 * @param node The AST link node to replace
	 * @param dataAttrs Data attributes to append, as {attr, value} where attr is the name of the data attribute sans the data- part. So {"my-attr", "somevalue"} becomes "data-my-attr='somevalue'"
	 * @param linkText The text to place inside the <a></a> tags
	 * @param id The element id to assign
	 */
	function RewriteLinkNode(node, dataAttrs : [{ attr : string, value : string }], linkText : string, id : string) : void
	{
		if(node.type != "link")
		{
			console.log(`RewriteLinkNode received a node of type ${node.type}, which is illegal and will be skipped`);
			return;
		}

		// Replace the link node with a new html_inline node to hold the rewritten <a> tag
		var newNode = new commonmark.Node("html_inline", node.sourcepos);
		let attrs : string = "";
		for(let i = 0; i < dataAttrs.length; i++)
		{
			attrs += ` data-${dataAttrs[i].attr}="${dataAttrs[i].value}"`;
		}
		if(id === null) { newNode.literal = `<a href="#"${attrs}>${linkText}</a>`; }
		else { newNode.literal = `<a href="#" id="${id}"${attrs}>${linkText}</a>`; }

		node.insertBefore(newNode);
		node.unlink();
	}

	/**
	 * Output the command-line usage and options of the compiler
	 */
	export function ShowUsage()
	{
		console.log("Usage:");
		console.log("  node lib/CLI.js compile <storyPath> <templateName> <bundleJavascript>");
		console.log("");
		console.log("  - storyPath: The folder path where the story source files are located");
		console.log("  - templateName: The name of the HTML template to use");
		console.log("  - bundleJavascript: 'true' or 'false', whether to bundle scripts in index.html");
		console.log("");
		console.log("  Templates are looked up in the 'templates' folder. The template name");
		console.log("  is just the name of the file, sans extension. So 'basic.html' has a");
		console.log("  template name of just 'basic'.");
		console.log("");
		console.log("Example:");
		console.log("  node lib/CLI.js compile /Users/Desktop/MyStory templates/basic.html true");
	}
}<|MERGE_RESOLUTION|>--- conflicted
+++ resolved
@@ -108,8 +108,6 @@
 			process.exit(1);
 		}
 
-		// Create a `dist` output subdirectory at the source path, or clean it if it already exists
-		let outputDirectory : string = path.resolve(directory, "dist/");
 		if(!fs.existsSync(outputDirectory))
 		{
 			fs.mkdirSync(outputDirectory);
@@ -166,31 +164,19 @@
 		// Wrap our compiled html with a page template
 		console.log(`Applying template...\n  ${templateFile}`);
 		html = ApplyTemplate(templateFile, html, javascript, unbundledScripts);
-<<<<<<< HEAD
-
-        // Make sure the output directory exists
-        if (!fs.existsSync(outputDirectory))
-        {
-            fs.mkdirSync(outputDirectory);
-        }
-		// Write the final compiled file to disk
-		console.log("Writing output file...");
-		fs.writeFileSync(`${outputDirectory}/index.html`, html, "utf8");
-		
-		console.log(`Build complete! Your story was published to ${outputDirectory}/index.html!\n`);
-=======
-		
+
 		// Write the final compiled file(s) to disk
 		console.log("Writing output files...");
-		let indexPath : string = path.resolve(outputDirectory, "index.html");
-		console.log(`  ${indexPath}`);
-		fs.writeFileSync(path.resolve(outputDirectory, "index.html"), html, "utf8");
+		{
+			let indexPath : string = path.resolve(outputDirectory, "index.html");
+			console.log(`  ${indexPath}`);
+			fs.writeFileSync(path.resolve(outputDirectory, "index.html"), html, "utf8");
+		}
 		for(let i = 0; i < unbundledScripts.length; i++)
 		{
 			console.log(`  ${unbundledScripts[i]}`);
 			fs.copyFileSync(targets.javascriptFiles[i], path.resolve(outputDirectory, path.basename(targets.javascriptFiles[i])));
 		}
->>>>>>> c19b17bd
 	}
 
 	/**
