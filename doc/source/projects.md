--- conflicted
+++ resolved
@@ -43,13 +43,7 @@
 
 	"title": "My Project Title"
 
-<<<<<<< HEAD
-Specifies the name of your story. This will be shown to the player, so it should be your actual story title, not a project code name or internal name. This will also appear as the title in any OpenGraph card when this game is linked to on social media.
-
-## author
-=======
-Specifies the name of your story. This will be shown to the player, so it should be your actual story title, not a project code name or internal name. The page title will also be set to this if the `<!--\{title}-->` mark is present in your template; see [Templates]({@Stories-Templates}) for details.
->>>>>>> d19acb14
+Specifies the name of your story. This will be shown to the player, so it should be your actual story title, not a project code name or internal name. This will also appear as the title in any OpenGraph card when this game is linked to on social media. The page title will also be set to this if the `<!--\{title}-->` mark is present in your template; see [Templates]({@Stories-Templates}) for details.
 
 	"author": "Your Name"
 
