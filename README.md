--- conflicted
+++ resolved
@@ -8,143 +8,9 @@
 
 Fractive is now globally available on the command line. Type:
 
-<<<<<<< HEAD
-You can add multimedia elements, like images or videos, to your Fractive stories. In most cases you'll just put those files in `assets` and then source them in your Markdown file. For example, you can place images like this:
+	fractive help
 
-	![Image alt text](assets/image.png)
-
-Anything in `assets` gets copied over to your build output location when you publish your story, and the directory structure is preserved. (When writing asset paths in Markdown or Javascript, they should be relative to the project root, not the Markdown/Javascript file itself.)
-
-Markdown also allows raw HTML, so you could embed e.g. a YouTube video using its normal embed code. A section with a video might look like this:
-
-	{{VideoSection}}
-
-	Here's a video!
-
-	<iframe width="854" height="480" src="https://www.youtube.com/embed/dQw4w9WgXcQ" frameborder="0" gesture="media" allowfullscreen></iframe>
-
-	Pretty sweet, yeah?
-
-## Templates
-
-You can control the visual layout and style of your story by providing a custom HTML template. When you create a new project, a basic `template.html` is created in your project root. You can edit or replace this at your leisure.
-
-A template is a regular HTML file with a couple of special macros.
-
-`<!--{script}-->` indicates where story scripts should be inserted. Generally you should put this inside your `<head>`. You don't need to include `<script>` tags; they'll be added automatically by the compiler.
-
-`<!--{story}-->` indicates where story text should be inserted. Generally you should put this inside your `<body>`. It doesn't really matter where, because this will all be hidden at startup anyway.
-
-You also need to define:
-
-	<div id="__currentSection"></div>
-
-...which should be empty. This is where the active section's story text will be displayed on the page.
-
-Optionally, you can also include:
-
-	<div id="__history"></div>
-
-...which should also be empty. This is where past sections will be displayed when history is enabled.
-
-You can also style your game with custom CSS; just embed it in `<style></style>` tags at the top of your HTML template (or link to an external CSS file if you prefer).
-
-| CSS selector | Where it appears |
-| ------------ | ---------------- |
-| `#__currentSection` | The entire current section div, where active gameplay takes place. |
-| `#__history` | The entire history div, where previous sections are displayed for reference. |
-| `.__inlineMacro` | When the player clicks an `:inline` macro, the resulting expanded text is wrapped in a span with this class. |
-| `.__disabledLink` | When a section is moved to the history, its `<a>` tags are replaced with `<span>` with this class assigned. |
-
-## Story API
-
-Fractive exposes a few Javascript functions to your story scripts:
-
-`Core.GotoSection("SectionName")`
-
-Advances the story to the named section. This is exactly the same thing that happens when the player clicks a link to a section macro. The advantage to calling this in Javascript is you could retrieve the target section name from a variable, or build it dynamically (use with care!)
-
-`Core.ReplaceActiveElement("ElementID", "HTML")`
-
-This is the same thing that happens when a player clicks a link to an inline macro. Pass the element ID of something on the page, and some HTML to replace that element with.
-
-`Core.ShowHistory(true/false)`
-
-This call enables or disables the history display. This might be useful if e.g. you created a custom template with a title bar that includes some kind of "toggle history" button.
-
-## Story events
-
-Fractive also exposes events you can subscribe to, for when you want some code to be notified that something happened. To assign an event, declare a Javascript function in your story script and pass it to `Core.AddEventListener` like this:
-
-	// MyScript.js
-	Core.AddEventListener("OnGotoSection", function(id, element, tags)
-	{
-		// Handle the event here
-	});
-
-`OnGotoSection(id, element, tags)`
-
-Assign a function to this event and it'll be called whenever the current section changes. You'll receive the ID (section name) of the target section, the HTML Element representing it (this will be the new state of the `__currentSection` div), and an array of tags (strings). Tags are not currently used, but in the future you'll be able to assign them to sections and then do whatever you want with them.
-
-## Publishing
-
-When you're ready to share or test your story, you need to publish it.
-
-	fractive compile path/to/my/story
-
-Fractive will compile all Markdown and Javascript files in the given project folder and spit out an `index.html` in the `output` location specified in the project's `fractive.json`. Simply open that `index.html` in a browser to test, or upload it to your web server to publish it to the world.
-
-If you specify a story directory, Fractive will look for a `fractive.json` at that location, and use the settings it finds there to build the story. If you specify a path to a .json file, Fractive will use that as the project file instead.
-
-## Examples
-
-There's an example story in `examples/basic` which demonstrates some very basic concepts. Open the `index.html` to play the example, then check out the `text.md` and `script.js` to see how it was implemented.
-
-There's also `examples/macros` which serves as a simple test suite for and demonstration of a bunch of different kinds of story macros.
-
-See `examples/tags` to see how custom link tags work (i.e. placing an icon next to external or inline links, etc.)
-
-See `examples/callbacks` to see how story scripts subscribe to Fractive events.
-
-## Extending Fractive
-
-Since Fractive games allow unrestricted Javascript, you have the ability to extend your game beyond the "normal" hypertext fiction structure in potentially surprising ways. For example, you might choose to integrate your own or third-party libraries to add things like interactive graphical gameplay sequences or network multiplayer.
-
-These kinds of extensions may add lots of additional Javascript -- much more than you'd be using for your "normal" game logic -- and that Javascript may need to be deployed in certain directory structures, utilize lazy loading, etc. These are all things that would likely break if all those scripts were embedded directly into your story's output html.
-
-In these situations you may benefit from placing those scripts in your `assets` folder instead of your `source` folder. That way, they'll simply be copied to your final build location instead of being embedded in the `index.html`. You can then edit your template with `<script>` tags to source those scripts however you need.
-
-## Importing Fractive
-
-You can also import Fractive as an npm dependency into another project, e.g. if you wanted to embed Fractive into a larger game or application. If your host project is an `npm` project (which is strongly recommended) then you can add Fractive as a local dependency like this:
-
-	npm install --save-dev fractive
-
- Then import it in your script file(s):
-
-```import * as fractive from "fractive";```
-
-And invoke exported API functions like this:
-
-```fractive.Core.GotoSection("SomeSectionName");```
-
-If you only install Fractive as a local dependency (i.e. you never do `npm install -g fractive`) then you won't have `fractive` on your PATH, which means commands like `fractive compile path/to/my/story` won't work. Local installs place the `fractive` executable in your project's `node_modules/.bin` directory, so you'll need to invoke it like this:
-
-	cd path/to/my/story
-	./node_modules/.bin/fractive compile .
-
-Since this is a little awkward, it's recommended to wrap this with an npm build script in your `package.json`, like this:
-
-	"scripts": {
-		"build": "./node_modules/.bin/fractive compile .",
-	}
-
-Then you can just do `npm run build` to compile your story. (In this use case, though, you'll probably have some kind of build script already set up for all the rest of your non-Fractive code, so you may just want to integrate this command into that script however is most appropriate for your dev environment.)
-=======
-	fractive help
-	
 ...to launch the user guide and start learning how to use Fractive!
->>>>>>> 47a821d6
 
 ## Contributing
 
