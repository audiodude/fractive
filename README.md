--- conflicted
+++ resolved
@@ -18,262 +18,6 @@
 
 Finally, go to `path/to/my/story/build` and open up the `index.html` in a web browser to run your story!
 
-<<<<<<< HEAD
-## Fractive projects
-
-Story text is written in Markdown (.md) files, and game logic is written in Javascript (.js) files. These files, plus any additional assets (images, etc.) are kept together in a Fractive **project**. You can create a new project like this:
-
-	fractive create path/to/my/story
-
-In the new project folder you'll see a structure like this:
-
-	story
-	|- assets/
-	|- source/
-	|- fractive.json
-	|- template.html
-
-The `fractive.json` is your **project file**. It contains all your project settings, like rules for where to find source files and where builds should go. If you take a peek inside, you'll see the default rules:
-
-	markdown: [ "source/**/*.md" ],
-	javascript: [ "source/**/*.js" ],
-	assets: [ "assets/**" ],
-	ignore: [],
-	template: "template.html",
-	output: "build",
-
-These are in [glob syntax](https://github.com/isaacs/node-glob#glob-primer). Note that by default Fractive expects to find all your Markdown and Javascript files in `source`, and anything else in `assets`.
-
-## Story basics
-
-In Markdown, you'll write your story text in **sections**, each preceded by a special macro that looks like this: `{{SectionName}}`. Each section name (the part inside the double curly braces) must be unique within the story, and section names may not contain whitespace or punctuation: only letters and numbers. A simple section would look like this:
-
-	{{Start}}
-
-	You are in a maze of twisty little passages, all alike.
-
-Your story must contain one section called `{{Start}}` which is where the story begins.
-
-You can create a link that takes the player to another section by creating a regular Markdown link and setting the URL to a macro that looks like this: `{@DestinationName}`:
-
-	{{Start}}
-
-	You are in a maze of twisty little passages, all alike.
-
-	[Look around]({@LookAround})
-	[Proceed into the maze]({@MazeInterior})
-
-Macros are always enclosed in `{}`. There are three types available, each denoted by a leading **metacharacter**, and each doing different things depending on whether they're specified as a link URL or just placed directly into the story text:
-
-| Macro | As link URL | In story text |
-| ----- | ----------- | ------------- |
-| `{@SectionName}` | When clicked, takes the player to the named section. | Replaces the macro with the contents of the named section when this story text is shown. |
-| `{#FunctionName}` | When clicked, calls the named Javascript function. | Replaces the macro with the return value of the function (which should be a string) when this story text is shown. |
-| `{$VariableName}` | Invalid | Replaces the macro with the value of the variable (which should be a string) when this story text is shown. |
-
-(Javascript functions and variables are defined in .js files in your project folder.)
-
-In addition to the link types above, you can also create links that expand to some other text in-place when clicked, which can be used to great artistic effect. To do that, make a link with a macro URL and add `:inline` to the end of the macro:
-
-	{{Start}}
-
-	You are in [a maze]({$ExamineMaze:inline}) of twisty little passages, all alike.
-
-Then define the variable in a .js file:
-
-	var ExamineMaze = "the Maze of Doom, where few adventurers dare tread. It consists";
-
-Now when the player clicks on the `a maze` link, the link will be replaced with the value of the `ExamineMaze` variable, so they'll see instead:
-
-	You are in the Maze of Doom, where few adventurers dare tread. It consist of twisty little passages, all alike.
-
-You can inline any of the three macro types:
-
-| Macro | Result |
-| ----- | ------ |
-| `{@SectionName:inline}` | Replace the link with the contents of the named section. Macros within the section are expanded automatically. Sections are block-level elements and will include paragraph breaks. |
-| `{#FunctionName:inline}` | Call the function and replace the link with its return value (which should be a string). |
-| `{$VariableName:inline}` | Replace the link with the contents of the variable (which should be a string). |
-
-## Aliases
-
-Since Markdown also accepts HTML, you could style some text like this:
-
-	In this story, some things are <span style="color:red">displayed in red</span>!
-
-While functional, this looks ugly and makes your story text harder to read. It's also a lot to type out, and if you're going to be styling things consistently, you have to copy the same HTML snippet over and over again, which creates an opportunity for bugs to arise.
-
-To solve this problem (and others like it) you can define custom macros, called **aliases**, which expand to other text or markup at compile-time. In your `fractive.json` simply add some rules to the `aliases` field, like this:
-
-	"aliases": [
-		{ "alias": "red", "replaceWith": "<span style='color:red'>", "end": "</span>" },
-		{ "alias": "blue", "replaceWith": "<span style='color:blue'>", "end": "</span>" }
-	],
-
-Then refer to the alias in your story text like this:
-
-	In this story, some things are {red}displayed in red{/red}!
-
-When you build your story, all instances of `{red}` will be replaced with `<span style='color:red'>` and all instances of `{/red}` will be replaced with `</span>`. If later you wanted to change all your red text to a more specific shade of red (for example) you could simply edit your alias like this, then rebuild your story and all existing usages of the `{red}` alias would be automatically updated:
-
-	"aliases": [
-		{ "alias": "red", "replaceWith": "<span style='color:#ff8888'>", "end": "</span>" },
-		{ "alias": "blue", "replaceWith": "<span style='color:#8888ff'>", "end": "</span>" }
-	],
-
-**Technical note:** Alias replacement happens before any other build steps take place, and is a (nearly) pure text replacement. That means you can replace aliases with macro definitions, and those macros will then be expanded normally. In other words, you could do something like this:
-
-	"aliases": [
-		{ "alias": "Home", "replaceWith": "{{Start}}" }
-	],
-
-And then in your story text do this:
-
-	{Home}
-	This is the beginning of my story, but I'm obstinate and don't want to use the normal \{{Start}} macro as my default section header.
-
-When you build this story, `{Home}` will get replaced with `{{Start}}` and then _voila_, you have a valid starting section by a different name! (This is a contrived example, but you get the idea.)
-
-Notice also that the `end` property of an alias is optional. Aliases are replaced with the `replaceWith` parameter, unless they contain a leading `/`, in which case they're replaced with their `end` parameter instead.
-
-Finally, did you notice the `\{{Start}}` in the example text above? When a macro is preceded by a `\` character it is **escaped**, which means it's not treated like a macro and is instead just rendered as-is. Escaping applies to aliases as well, so `{red}` will be replaced, but `\{red}` will not. You should only need to use this in the rare case that you have text that contains a `{` character that needs to actually be shown to the player.
-
-## Adding multimedia
-
-You can add multimedia elements, like images or videos, to your Fractive stories. In most cases you'll just put those files in `assets` and then source them in your Markdown file. For example, you can place images like this:
-
-	![Image alt text](assets/image.png)
-
-Anything in `assets` gets copied over to your build output location when you publish your story, and the directory structure is preserved. (When writing asset paths in Markdown or Javascript, they should be relative to the project root, not the Markdown/Javascript file itself.)
-
-Markdown also allows raw HTML, so you could embed e.g. a YouTube video using its normal embed code. A section with a video might look like this:
-
-	{{VideoSection}}
-
-	Here's a video!
-
-	<iframe width="854" height="480" src="https://www.youtube.com/embed/dQw4w9WgXcQ" frameborder="0" gesture="media" allowfullscreen></iframe>
-
-	Pretty sweet, yeah?
-
-## Templates
-
-You can control the visual layout and style of your story by providing a custom HTML template. When you create a new project, a basic `template.html` is created in your project root. You can edit or replace this at your leisure.
-
-A template is a regular HTML file with a couple of special macros.
-
-`<!--{script}-->` indicates where story scripts should be inserted. Generally you should put this inside your `<head>`. You don't need to include `<script>` tags; they'll be added automatically by the compiler.
-
-`<!--{story}-->` indicates where story text should be inserted. Generally you should put this inside your `<body>`. It doesn't really matter where, because this will all be hidden at startup anyway.
-
-You also need to define:
-
-	<div id="__currentSection"></div>
-
-...which should be empty. This is where the active section's story text will be displayed on the page.
-
-Optionally, you can also include:
-
-	<div id="__history"></div>
-
-...which should also be empty. This is where past sections will be displayed when history is enabled.
-
-You can also style your game with custom CSS; just embed it in `<style></style>` tags at the top of your HTML template (or link to an external CSS file if you prefer).
-
-| CSS selector | Where it appears |
-| ------------ | ---------------- |
-| `#__currentSection` | The entire current section div, where active gameplay takes place. |
-| `#__history` | The entire history div, where previous sections are displayed for reference. |
-| `.__inlineMacro` | When the player clicks an `:inline` macro, the resulting expanded text is wrapped in a span with this class. |
-| `.__disabledLink` | When a section is moved to the history, its `<a>` tags are replaced with `<span>` with this class assigned. |
-
-## Story API
-
-Fractive exposes a few Javascript functions to your story scripts:
-
-`Core.GotoSection("SectionName")`
-
-Advances the story to the named section. This is exactly the same thing that happens when the player clicks a link to a section macro. The advantage to calling this in Javascript is you could retrieve the target section name from a variable, or build it dynamically (use with care!)
-
-`Core.ReplaceActiveElement("ElementID", "HTML")`
-
-This is the same thing that happens when a player clicks a link to an inline macro. Pass the element ID of something on the page, and some HTML to replace that element with.
-
-`Core.ShowHistory(true/false)`
-
-This call enables or disables the history display. This might be useful if e.g. you created a custom template with a title bar that includes some kind of "toggle history" button.
-
-## Story events
-
-Fractive also exposes events you can subscribe to, for when you want some code to be notified that something happened. To assign an event, declare a Javascript function in your story script and pass it to `Core.AddEventListener` like this:
-
-	// MyScript.js
-	Core.AddEventListener("OnGotoSection", function(id, element, tags)
-	{
-		// Handle the event here
-	});
-
-`OnGotoSection(id, element, tags)`
-
-Assign a function to this event and it'll be called whenever the current section changes. You'll receive the ID (section name) of the target section, the HTML Element representing it (this will be the new state of the `__currentSection` div), and an array of tags (strings). Tags are not currently used, but in the future you'll be able to assign them to sections and then do whatever you want with them.
-
-## Publishing
-
-When you're ready to share or test your story, you need to publish it.
-
-	fractive compile path/to/my/story
-
-Fractive will compile all Markdown and Javascript files in the given project folder and spit out an `index.html` in the `output` location specified in the project's `fractive.json`. Simply open that `index.html` in a browser to test, or upload it to your web server to publish it to the world.
-
-If you specify a story directory, Fractive will look for a `fractive.json` at that location, and use the settings it finds there to build the story. If you specify a path to a .json file, Fractive will use that as the project file instead.
-
-## Examples
-
-There's an example story in `examples/basic` which demonstrates some very basic concepts. Open the `index.html` to play the example, then check out the `text.md` and `script.js` to see how it was implemented.
-
-There's also `examples/macros` which serves as a simple test suite for and demonstration of a bunch of different kinds of story macros.
-
-See `examples/tags` to see how custom link tags work (i.e. placing an icon next to external or inline links, etc.)
-
-See `examples/callbacks` to see how story scripts subscribe to Fractive events.
-
-## Extending Fractive
-
-Since Fractive games allow unrestricted Javascript, you have the ability to extend your game beyond the "normal" hypertext fiction structure in potentially surprising ways. For example, you might choose to integrate your own or third-party libraries to add things like interactive graphical gameplay sequences or network multiplayer.
-
-These kinds of extensions may add lots of additional Javascript -- much more than you'd be using for your "normal" game logic -- and that Javascript may need to be deployed in certain directory structures, utilize lazy loading, etc. These are all things that would likely break if all those scripts were embedded directly into your story's output html.
-
-In these situations you may benefit from placing those scripts in your `assets` folder instead of your `source` folder. That way, they'll simply be copied to your final build location instead of being embedded in the `index.html`. You can then edit your template with `<script>` tags to source those scripts however you need.
-
-## Importing Fractive
-
-You can also import Fractive as an npm dependency into another project, e.g. if you wanted to embed Fractive into a larger game or application. If your host project is an `npm` project (which is strongly recommended) then you can add Fractive as a local dependency like this:
-
-	npm install --save-dev fractive
-
- Then import it in your script file(s):
-
-```import * as fractive from "fractive";```
-
-And invoke exported API functions like this:
-
-```fractive.Core.GotoSection("SomeSectionName");```
-
-If you only install Fractive as a local dependency (i.e. you never do `npm install -g fractive`) then you won't have `fractive` on your PATH, which means commands like `fractive compile path/to/my/story` won't work. Local installs place the `fractive` executable in your project's `node_modules/.bin` directory, so you'll need to invoke it like this:
-
-	cd path/to/my/story
-	./node_modules/.bin/fractive compile .
-
-Since this is a little awkward, it's recommended to wrap this with an npm build script in your `package.json`, like this:
-
-	"scripts": {
-		"build": "./node_modules/.bin/fractive compile .",
-	}
-
-Then you can just do `npm run build` to compile your story. (In this use case, though, you'll probably have some kind of build script already set up for all the rest of your non-Fractive code, so you may just want to integrate this command into that script however is most appropriate for your dev environment.)
-
-=======
->>>>>>> 3957f25a
 ## Contributing
 
 Please be sure to read the [contribution guidelines](https://github.com/invicticide/fractive/blob/dev/.github/contributing.md), the [style guide](https://github.com/invicticide/fractive/blob/dev/.github/code_style.md), and the [code of conduct](https://github.com/invicticide/fractive/blob/dev/.github/code_of_conduct.md) before submitting any pull requests. Also, check the [roadmap](https://github.com/invicticide/fractive/blob/dev/.github/roadmap.md) to see what's currently planned.
