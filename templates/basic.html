--- conflicted
+++ resolved
@@ -13,12 +13,24 @@
 				padding: 0px 40px;
 				background-color: #333333;
 				color: #BBBBBB;
+				font-family: Arial, Helvetica, sans-serif;
+				font-size: 13pt;
+			}
+			#__controls .controls-left {
+				float: left;
+				text-align: left;
+			}
+			#__controls .controls-right {
+				float: right;
 				text-align: right;
-				font-family: Arial, Helvetica, sans-serif;
-				font-size: 13pt;
-			}
-			#__controls a {
+			}
+			#__controls a:link, #__controls a:visited {
 				color: #FAFAFA;
+				text-decoration: none;
+			}
+			#__controls a:active, #__controls a:hover {
+				color: #FF6666;
+				text-decoration: none;
 			}
 			#__historyContainer
 			{
@@ -197,13 +209,11 @@
 			<div id="__history"></div>
 		</div>
 		<div id="__controls">
-			<p>
-<<<<<<< HEAD
+			<p class="controls-left">
+				<!--{backButton}-->
+			</p>
+			<p class="controls-right">
 				<a href="#" onclick="__Restart()">Restart</a> -
-=======
-				<!--{backButton}-->
-				<a href="#" onclick="__Restart()">Restart</a> •
->>>>>>> 86129a72
 				<a href="#" onclick="__ToggleHistory()">Toggle History</a>
 			</p>
 		</div>
